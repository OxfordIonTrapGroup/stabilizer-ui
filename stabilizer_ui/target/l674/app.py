--- conflicted
+++ resolved
@@ -721,19 +721,14 @@
         server = pc_rpc.Server({"l674_lock_ui": UIStatePublisher(ui)},
                                "Publishes the state of the l674-lock-ui")
 
-<<<<<<< HEAD
-        stream_thread = StreamThread(ui.update_stream, FftScope.precondition_data,
-                                     SCOPE_UPDATE_PERIOD, stream_target_queue)
-=======
         stream_thread = StreamThread(
             ui.update_stream,
             ui.scope,
-            stream_target,
+            stream_target_queue,
             broker_address,
             loop
         )
 
->>>>>>> a5fa6f4a
         stream_thread.start()
 
         loop.run_until_complete(
