import argparse
import asyncio
import logging
import sys
import queue

from contextlib import suppress
from math import inf
from PyQt5 import QtWidgets
from qasync import QEventLoop
from stabilizer import DEFAULT_DUAL_IIR_SAMPLE_PERIOD
from stabilizer.stream import get_local_ip, Parser, AdcDecoder, DacDecoder
from gmqtt import Message as MqttMessage

from .interface import StabilizerInterface

from ...mqtt import MqttInterface
from ...iir.channel_settings import ChannelSettings
from ...stream.fft_scope import FftScope
from ...stream.thread import StreamThread
from ...ui_mqtt_bridge import NetworkAddress, UiMqttConfig, UiMqttBridge
from ... import ui_mqtt_bridge
from ...ui_utils import fmt_mac
from ...iir.filters import FILTERS
from ...widgets.ui import AbstractUiWindow

logger = logging.getLogger(__name__)

DEFAULT_WINDOW_SIZE = (1200, 600)

parser = Parser([AdcDecoder(), DacDecoder()])


class UI(AbstractUiWindow):

    def __init__(self):
        super().__init__()

        wid = QtWidgets.QWidget(self)
        self.setCentralWidget(wid)
        layout = QtWidgets.QHBoxLayout()

        # Create UI for channel settings.
        self.channel_settings = [ChannelSettings(DEFAULT_DUAL_IIR_SAMPLE_PERIOD) for i in range(2)]

        self.tab_channel_settings = QtWidgets.QTabWidget()
        for i, channel in enumerate(self.channel_settings):
            self.tab_channel_settings.addTab(channel, f"Channel {i}")
        layout.addWidget(self.tab_channel_settings)

        # Create UI for FFT scope.
        self.fft_scope = FftScope(parser, DEFAULT_DUAL_IIR_SAMPLE_PERIOD)
        layout.addWidget(self.fft_scope)

        # Set main window layout
        wid.setLayout(layout)

    def update_stream(self, payload):
        # if self.tab_channel_settings.currentIndex() != 1:
        #    return
        self.fft_scope.update(payload)

    async def update_transfer_function(self, setting, all_values):
        if setting.split("/")[0] == "ui":
            channel, iir = setting.split("/")[1:3]
            path_root = f"ui/{channel}/{iir}/"
            filter_type = all_values[path_root + "filter"]
            filter_idx = [f.filter_type for f in FILTERS].index(filter_type)
            kwargs = {
                param: all_values[path_root + f"{filter_type}/{param}"]
                for param in FILTERS[filter_idx].parameters
            }
            ba = FILTERS[filter_idx].get_coefficients(self.fft_scope.sample_period, **kwargs)
            _iir_widget = self.channel_settings[int(channel)].iir_widgets[int(iir)]
            _iir_widget.update_transfer_function(ba)


async def update_stabilizer(
    ui: UI,
    stabilizer_interface: StabilizerInterface,
    root_topic: str,
    broker_address: NetworkAddress,
    stream_target_queue: queue.Queue[NetworkAddress],
):
    kilo = (
        lambda w: ui_mqtt_bridge.read(w) * 1e3,
        lambda w, v: ui_mqtt_bridge.write(w, v / 1e3),
    )
    kilo2 = (
        lambda w: ui_mqtt_bridge.read(w) * 1e3,
        lambda w, v: ui_mqtt_bridge.write(w, v / 1e3),
    )

    def spinbox_checkbox_group():

        def read(widgets):
            """Expects widgets in the form [spinbox, checkbox]."""
            if widgets[1].isChecked():
                return inf
            else:
                return widgets[0].value()

        def write(widgets, value):
            """Expects widgets in the form [spinbox, checkbox]."""
            if value == inf:
                widgets[1].setChecked(True)
            else:
                widgets[0].setValue(value)

        return read, write
    
    # Blocking wait until StreamThread reads the requested stream_target
    # and queues the target to be used.
    stream_target_queue.join()
    stream_target = await stream_target_queue.get()
    stream_target_queue.task_done()

    # `ui/#` are only used by the UI, the others by both UI and stabilizer
    settings_map = {
        "settings/stream_target":
        UiMqttConfig(
            [],
            lambda _: stream_target._asdict(),
            lambda _w, _v: stream_target._asdict(),
        )
    }

    for c in range(2):
        settings_map[f"settings/afe/{c}"] = UiMqttConfig(
            [ui.channel_settings[c].afeGainBox])
        for iir in range(2):
            name_root = f"ui/{c}/{iir}/"
            iir_ui = ui.channel_settings[c].iir_widgets[iir]
            settings_map[name_root + "filter"] = UiMqttConfig([iir_ui.filterComboBox])
            settings_map[name_root + "x_offset"] = UiMqttConfig([iir_ui.x_offsetBox])
            settings_map[name_root + "y_offset"] = UiMqttConfig([iir_ui.y_offsetBox])
            settings_map[name_root + "y_max"] = UiMqttConfig([iir_ui.y_maxBox])
            settings_map[name_root + "y_min"] = UiMqttConfig([iir_ui.y_minBox])
            for f in FILTERS:
                f_str = f.filter_type
                for arg in f.parameters:
                    if arg.split("_")[-1] == "limit":
                        settings_map[name_root + f"{f_str}/{arg}"] = UiMqttConfig(
                            [
                                getattr(iir_ui.widgets[f_str], f"{arg}Box"),
                                getattr(iir_ui.widgets[f_str], f"{arg}IsInf"),
                            ],
                            *spinbox_checkbox_group(),
                        )
                    else:
                        if arg == "f0":
                            settings_map[name_root + f"{f_str}/{arg}"] = UiMqttConfig(
                                [getattr(iir_ui.widgets[f_str], f"{arg}Box")], *kilo)
                        elif arg == "Ki":
                            settings_map[name_root + f"{f_str}/{arg}"] = UiMqttConfig(
                                [getattr(iir_ui.widgets[f_str], f"{arg}Box")], *kilo)
                        elif arg == "Kii":
                            settings_map[name_root + f"{f_str}/{arg}"] = UiMqttConfig(
                                [getattr(iir_ui.widgets[f_str], f"{arg}Box")], *kilo2)
                        else:
                            settings_map[name_root + f"{f_str}/{arg}"] = UiMqttConfig(
                                [getattr(iir_ui.widgets[f_str], f"{arg}Box")])

    def read_ui():
        state = {}
        for key, cfg in settings_map.items():
            state[key] = cfg.read_handler(cfg.widgets)
        return state

    # Close the stream upon bad disconnect
    stream_topic = f"{root_topic}/settings/stream_target"
    will_message = MqttMessage(stream_topic, NetworkAddress.UNSPECIFIED._asdict(), will_delay_interval=10)

    try:
        bridge = await UiMqttBridge.new(broker_address, settings_map, will_message=will_message)
        await bridge.load_ui(lambda x: x, root_topic, ui)
        keys_to_write, ui_updated = bridge.connect_ui()

        #
        # Relay user input to MQTT.
        #

        interface = MqttInterface(bridge.client, root_topic, timeout=10.0)

        # Allow relock task to directly request ADC1 updates.
        stabilizer_interface.set_interface(interface)

        # keys_to_write.update(set(Settings))
        ui_updated.set()  # trigger initial update
        while True:
            await ui_updated.wait()
            while keys_to_write:
                # Use while/pop instead of for loop, as UI task might push extra
                # elements while we are executing requests.
                key = keys_to_write.pop()
                all_params = read_ui()
                await stabilizer_interface.change(key, all_params)
                await ui.update_transfer_function(key, all_params)
            ui_updated.clear()
    except BaseException as e:
        if isinstance(e, asyncio.CancelledError):
            return
        logger.exception("Failure in Stabilizer communication task")


def main():
    logging.basicConfig(level=logging.INFO)

    parser = argparse.ArgumentParser(description="Interface for the Dual-IIR Stabilizer.")
    parser.add_argument("-b", "--broker-host", default="10.255.6.4")
    parser.add_argument("--broker-port", default=1883, type=int)
    parser.add_argument("--stabilizer-mac", default="80-34-28-5f-59-0b")
    parser.add_argument("--stream-port", default=0, type=int)
    parser.add_argument("--name", default="Dual IIR")
    args = parser.parse_args()

    app = QtWidgets.QApplication(sys.argv)
    app.setOrganizationName("Oxford Ion Trap Quantum Computing group")
    app.setOrganizationDomain("photonic.link")
    app.setApplicationName(f"{args.name} UI")

    with QEventLoop(app) as loop:
        asyncio.set_event_loop(loop)

        ui = UI()
        ui.resize(*DEFAULT_WINDOW_SIZE)
        ui.show()
        ui.setWindowTitle(args.name + f" [{fmt_mac(args.stabilizer_mac)}]")

        stabilizer_interface = StabilizerInterface()

        # Find out which local IP address we are going to direct the stream to.
        # Assume the local IP address is the same for the broker and the stabilizer.
        local_ip = get_local_ip(args.broker_host)
        requested_stream_target = NetworkAddress(local_ip, args.stream_port)
        stream_target_queue = queue.Queue(maxsize=1)
        stream_target_queue.put(requested_stream_target)

        broker_address = NetworkAddress.from_str_ip(args.broker_host, args.broker_port)

        stabilizer_topic = f"dt/sinara/dual-iir/{fmt_mac(args.stabilizer_mac)}"
        stabilizer_task = loop.create_task(
            update_stabilizer(
                ui,
                stabilizer_interface,
                stabilizer_topic,
                broker_address,
                stream_target_queue
            ))

        stream_thread = StreamThread(
            ui.update_stream,
<<<<<<< HEAD
            ui.fft_scope.precondition_data(),
            SCOPE_UPDATE_PERIOD,
            stream_target_queue,
=======
            ui.fft_scope,
            stream_target,
>>>>>>> a5fa6f4a
            broker_address,
            ui.fft_scope.parser,
            loop,
        )
        stream_thread.start()

        try:
            sys.exit(loop.run_forever())
        finally:
            stream_thread.close()
            with suppress(asyncio.CancelledError):
                stabilizer_task.cancel()
                loop.run_until_complete(stabilizer_task)


if __name__ == "__main__":
    main()<|MERGE_RESOLUTION|>--- conflicted
+++ resolved
@@ -250,14 +250,8 @@
 
         stream_thread = StreamThread(
             ui.update_stream,
-<<<<<<< HEAD
-            ui.fft_scope.precondition_data(),
-            SCOPE_UPDATE_PERIOD,
+            ui.fft_scope,
             stream_target_queue,
-=======
-            ui.fft_scope,
-            stream_target,
->>>>>>> a5fa6f4a
             broker_address,
             ui.fft_scope.parser,
             loop,
