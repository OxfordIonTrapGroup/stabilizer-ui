import asyncio
import logging
import json
import uuid

from typing import NamedTuple, List, Callable, Any, Dict
from contextlib import suppress
from PyQt5 import QtWidgets
from gmqtt import Client as MqttClient
from .widgets import AbstractUiWindow

logger = logging.getLogger(__name__)


def _int_to_bytes(i):
    return i.to_bytes(i.bit_length() // 8 + 1, byteorder="little")


class MqttInterface:
    """
    Wraps a gmqtt Client to provide a request/response-type interface using the MQTT 5
    response topics/correlation data machinery.

    A timeout is also applied to every request (which is necessary for robustness, as
    Stabilizer only supports QoS 0 for now).
    """

    def __init__(self,
                 client: MqttClient,
                 topic_base: str,
                 timeout: float,
                 maxsize: int = 512):
        self._client = client
        self._topic_base = topic_base
        self._pending = {}
        self._timeout = timeout
        self._maxsize = maxsize

        #: Use incrementing sequence id as correlation data to map responses to requests
        #: (together with client id).
        self._next_seq_id = 0

        # Generate a random client ID (no real reason to use UUID here over another
        # source of randomness).
        client_id = str(uuid.uuid4()).split("-")[0]
        self._response_base = f"{topic_base}/response_{client_id}"
        self._client.subscribe(f"{self._response_base}/#")

        self._client.on_message = self._on_message

    async def request(self, topic: str, argument: Any, retain: bool = False):
        if len(self._pending) > self._maxsize:
            # By construction, `correlation_data` should always be removed from
            # `_pending` either by `_on_message()` or after `_timeout`. If something
            # goes wrong, however the dictionary could grow indefinitely.
            raise RuntimeError("Too many unhandled requests")
        result = asyncio.Future()
        correlation_data = _int_to_bytes(self._next_seq_id)

        self._pending[correlation_data] = result

        payload = json.dumps(argument).encode("utf-8")
        self._client.publish(
            f"{self._topic_base}/{topic}",
            payload,
            qos=0,
            retain=retain,
            response_topic=f"{self._response_base}/{topic}",
            correlation_data=correlation_data,
        )
        self._next_seq_id += 1

        async def fail_after_timeout():
            await asyncio.sleep(self._timeout)
            result.set_exception(
                TimeoutError(f"No response to {topic} request after {self._timeout} s"))
            self._pending.pop(correlation_data)

        _, pending = await asyncio.wait(
            [result, asyncio.create_task(fail_after_timeout())],
            return_when=asyncio.FIRST_COMPLETED,
        )
        for p in pending:
            p.cancel()
            with suppress(asyncio.CancelledError):
                await p
        return await result

    def _on_message(self, _client, topic, payload, _qos, properties) -> int:
        if not starts_with(topic, self._response_base):
            logger.debug("Ignoring unrelated topic: %s", topic)
            return 0

        cd = properties.get("correlation_data", [])
        if len(cd) != 1:
            logger.warning(
                ("Received response without (valid) correlation data"
                 "(topic '%s', payload %s) "),
                topic,
                payload,
            )
            return 0
        seq_id = cd[0]

        if seq_id not in self._pending:
            # This is fine if Stabilizer restarts, though.
            logger.warning("Received unexpected/late response for '%s' (id %s)", topic,
                           seq_id)
            return 0

        result = self._pending.pop(seq_id)
        if not result.cancelled():
            try:
                # Would like to json.loads() here, but the miniconf responses are
                # unfortunately plain strings still (see quartiq/miniconf#32).
                result.set_result(payload)
            except BaseException as e:
                err = ValueError(f"Failed to parse response for '{topic}'")
                err.__cause__ = e
                result.set_exception(err)
        return 0
    

class NetworkAddress(NamedTuple):
    ip: List[int]
    port: int = 9293

    @classmethod
    def unspecified(cls):
        return cls.from_str_ip("0.0.0.0", 0)

    @classmethod
    def from_str_ip(cls, ip: str, port: int):
        _ip = list(map(int, ip.split(".")))
        return cls(_ip, port)

    def get_ip(self) -> str:
        return ".".join(map(str, self.ip))


<<<<<<< HEAD
def read(widgets):
    assert len(widgets) == 1, "Default read() only implemented for one widget"
    widget = widgets[0]

    if isinstance(
            widget,
        (
            QtWidgets.QCheckBox,
            QtWidgets.QRadioButton,
            QtWidgets.QGroupBox,
        ),
=======
    def __init__(self, sample_period: float):
        self._interface_set = asyncio.Event()
        self._interface: Optional[MqttInterface] = None
        self.sample_period = sample_period

    def set_interface(self, interface: MqttInterface) -> None:
        self._interface = interface
        self._interface_set.set()

    async def change(self, *args, **kwargs):
        await self._interface_set.wait()
        await self.triage_setting_change(*args, **kwargs)

    async def triage_setting_change(self):
        raise NotImplementedError

    async def set_pi_gains(self, channel: int, iir_idx: int, p_gain: float,
                           i_gain: float):
        b0 = (i_gain * 2 * np.pi * self.sample_period) + p_gain
        b1 = -p_gain
        await self.set_iir(channel, iir_idx, [b0, b1, 0, 1, 0])

    async def set_iir(
        self,
        channel: int,
        iir_idx: int,
        ba: Iterable,
        x_offset: float = 0.0,
        y_offset: float = 0.0,
        y_min: float = -Y_MAX,
        y_max: float = Y_MAX,
>>>>>>> e592e500
    ):
        return widget.isChecked()

    if isinstance(widget, (QtWidgets.QDoubleSpinBox, QtWidgets.QSpinBox)):
        return widget.value()

    if isinstance(widget, QtWidgets.QComboBox):
        return widget.currentText()

    assert f"Widget type not handled: {widget}"


def write(widgets, value):
    assert len(widgets) == 1, "Default write() only implemented for one widget"
    widget = widgets[0]

    if isinstance(
            widget,
        (
            QtWidgets.QCheckBox,
            QtWidgets.QRadioButton,
            QtWidgets.QGroupBox,
        ),
    ):
        widget.setChecked(value)
    elif isinstance(widget, QtWidgets.QDoubleSpinBox):
        widget.setValue(value)
    elif isinstance(widget, QtWidgets.QComboBox):
        options = [widget.itemText(i) for i in range(widget.count())]
        widget.setCurrentIndex(options.index(value))
    else:
        assert f"Widget type not handled: {widget}"


class UiMqttConfig(NamedTuple):
    widgets: List[QtWidgets.QWidget]
    read_handler: Callable = read
    write_handler: Callable = write


class UiMqttBridge:

    def __init__(self, client: MqttClient, configs: Dict[Any, UiMqttConfig]):
        self.client = client
        self.configs = configs
        self.panicked = False

    @classmethod
    async def new(cls, broker_address: NetworkAddress, *args, **kwargs):
        will_message = kwargs.pop("will_message", None)
        client = MqttClient(client_id="", will_message=will_message)
        host, port = broker_address.get_ip(), broker_address.port
        try:
            await client.connect(host, port=port, keepalive=10)
            logger.info(f"Connected to MQTT broker at {host}:{port}.")
        except Exception as connect_exception:
            logger.error("Failed to connect to MQTT broker: %s", connect_exception)
            raise connect_exception

        return cls(client, *args, **kwargs)

    async def load_ui(self, objectify: Callable, root_topic: str, ui: AbstractUiWindow):
        """Load current settings from MQTT"""
        retained_settings = {}

        def panic_handler(value):
            has_panicked = (json.loads(value) is not None)
            ui.onPanicStatusChange(has_panicked, value)
            if has_panicked:
                logger.error("Stabilizer had panicked, but has restarted")

        def alive_handler(value, is_initial_subscription=False):
            is_alive = bool(json.loads(value))
            ui.onlineStatusChange(is_alive)
            logger.info(f"Stabilizer {'alive' if is_alive else 'offline'}")

        def collect_settings(_client, topic, value, _qos, _properties):
            subtopic = topic[len(root_topic) + 1:]
            try:
                key = objectify(subtopic)
                decoded_value = json.loads(value)
                retained_settings[key] = decoded_value
                logger.info(
                    "Registering message topic '#/%s' with value '%s'",
                    subtopic,
                    decoded_value,
                )
                if subtopic == "meta/panic":
                    panic_handler(value)
                elif subtopic == "alive":
                    alive_handler(value)
            except ValueError:
                logger.info("Ignoring message topic '%s'", subtopic)
            return 0

        self.client.on_message = collect_settings

        logger.info(f"Subscribing to all settings at {root_topic}/#")
        all_settings = f"{root_topic}/#"
        self.client.subscribe(all_settings)
        # Based on testing, all the retained messages are sent immediately after
        # subscribing, but add some delay in case this is actually a race condition.
        await asyncio.sleep(1)
        self.client.unsubscribe(all_settings)

        self.client.subscribe(f"{root_topic}/meta/panic")
        self.client.subscribe(f"{root_topic}/alive")

        for retained_key, retained_value in retained_settings.items():
            if retained_key in self.configs:
                cfg = self.configs[retained_key]
                cfg.write_handler(cfg.widgets, retained_value)

    def connect_ui(self):
        """Set up UI signals"""
        keys_to_write = set()
        ui_updated = asyncio.Event()

        # Capture loop variable.
        def make_queue(key):

            def queue(*args):
                keys_to_write.add(key)
                ui_updated.set()

            return queue

        for key, cfg in self.configs.items():
            queue = make_queue(key)
            for widget in cfg.widgets:
                if not widget:
                    continue
                elif hasattr(widget, "valueChanged"):
                    widget.valueChanged.connect(queue)
                elif hasattr(widget, "toggled"):
                    widget.toggled.connect(queue)
                elif hasattr(widget, "activated"):
                    widget.activated.connect(queue)
                else:
                    assert f"Widget type not handled: {widget}"

            keys_to_write.add(key)  # write once at startup
        return keys_to_write, ui_updated<|MERGE_RESOLUTION|>--- conflicted
+++ resolved
@@ -3,10 +3,10 @@
 import json
 import uuid
 
-from typing import NamedTuple, List, Callable, Any, Dict
+from typing import NamedTuple, List, Callable, Any, Dict, Optional
 from contextlib import suppress
 from PyQt5 import QtWidgets
-from gmqtt import Client as MqttClient
+from gmqtt import Client as MqttClient, Message as MqttMessage
 from .widgets import AbstractUiWindow
 
 logger = logging.getLogger(__name__)
@@ -87,7 +87,7 @@
         return await result
 
     def _on_message(self, _client, topic, payload, _qos, properties) -> int:
-        if not starts_with(topic, self._response_base):
+        if not topic.startswith(self._response_base):
             logger.debug("Ignoring unrelated topic: %s", topic)
             return 0
 
@@ -126,10 +126,6 @@
     port: int = 9293
 
     @classmethod
-    def unspecified(cls):
-        return cls.from_str_ip("0.0.0.0", 0)
-
-    @classmethod
     def from_str_ip(cls, ip: str, port: int):
         _ip = list(map(int, ip.split(".")))
         return cls(_ip, port)
@@ -137,8 +133,14 @@
     def get_ip(self) -> str:
         return ".".join(map(str, self.ip))
 
-
-<<<<<<< HEAD
+    def is_unspecified(self):
+        """Mirrors `smoltcp::wire::IpAddress::is_unspecified` in Rust, for IPv4 addresses"""
+        return self.ip == [0, 0, 0, 0]
+
+
+NetworkAddress.UNSPECIFIED = NetworkAddress([0, 0, 0, 0], 0)
+
+
 def read(widgets):
     assert len(widgets) == 1, "Default read() only implemented for one widget"
     widget = widgets[0]
@@ -150,39 +152,6 @@
             QtWidgets.QRadioButton,
             QtWidgets.QGroupBox,
         ),
-=======
-    def __init__(self, sample_period: float):
-        self._interface_set = asyncio.Event()
-        self._interface: Optional[MqttInterface] = None
-        self.sample_period = sample_period
-
-    def set_interface(self, interface: MqttInterface) -> None:
-        self._interface = interface
-        self._interface_set.set()
-
-    async def change(self, *args, **kwargs):
-        await self._interface_set.wait()
-        await self.triage_setting_change(*args, **kwargs)
-
-    async def triage_setting_change(self):
-        raise NotImplementedError
-
-    async def set_pi_gains(self, channel: int, iir_idx: int, p_gain: float,
-                           i_gain: float):
-        b0 = (i_gain * 2 * np.pi * self.sample_period) + p_gain
-        b1 = -p_gain
-        await self.set_iir(channel, iir_idx, [b0, b1, 0, 1, 0])
-
-    async def set_iir(
-        self,
-        channel: int,
-        iir_idx: int,
-        ba: Iterable,
-        x_offset: float = 0.0,
-        y_offset: float = 0.0,
-        y_min: float = -Y_MAX,
-        y_max: float = Y_MAX,
->>>>>>> e592e500
     ):
         return widget.isChecked()
 
@@ -232,7 +201,19 @@
 
     @classmethod
     async def new(cls, broker_address: NetworkAddress, *args, **kwargs):
-        will_message = kwargs.pop("will_message", None)
+        r"""Factory method to create a new MQTT connection
+            :param broker_address: Address of the MQTT broker
+            :type broker_address: NetworkAddress
+            :param args: Additional arguments to pass to the constructor
+
+            :Keyword Arguments:
+                * *will_message* (``gmqtt.Message``) -- Last will and testament message
+                * *kwargs* -- Additional keyword arguments to pass to the constructor
+
+            :return: A new instance of UiMqttBridge
+
+        """
+        will_message: Optional[MqttMessage] = kwargs.pop("will_message", None)
         client = MqttClient(client_id="", will_message=will_message)
         host, port = broker_address.get_ip(), broker_address.port
         try:
