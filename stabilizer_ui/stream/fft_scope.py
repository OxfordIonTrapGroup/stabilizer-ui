import os
from PyQt5 import QtWidgets, uic
from stabilizer.stream import Parser
import numpy as np
import numpy.fft
from math import floor
from typing import Iterable
from .thread import CallbackPayload

from . import MAX_BUFFER_PERIOD, SCOPE_TIME_SCALE

#: Interval between scope plot updates, in seconds.
#: PyQt's drawing speed limits value.
DEFAULT_SCOPE_UPDATE_PERIOD = 0.05  # 20 fps

GRAPHICSLAYOUT_BORDER_WIDTH = 0.2
LEGEND_OFFSET = (-10, 10)

class FftScope(QtWidgets.QWidget):
    DEFAULT_Y_RANGE = (-11, 11)
    DEFAULT_X_RANGE = (-MAX_BUFFER_PERIOD / SCOPE_TIME_SCALE, 0)
    DEFAULT_FFT_Y_RANGE = (-7, -1)

    def __init__(self, parser: Parser, sample_period: float, update_period=DEFAULT_SCOPE_UPDATE_PERIOD):
        super().__init__()
        ui_path = os.path.join(os.path.dirname(os.path.realpath(__file__)), "scope.ui")
        uic.loadUi(ui_path, self)

<<<<<<< HEAD
        self.parser = parser
=======
        self.stream_parser = parser
        self.sample_period = sample_period
        self.update_period = update_period

        self.DEFAULT_FFT_X_RANGE = (-0.5, -np.log10(0.5 * SCOPE_TIME_SCALE / sample_period))
>>>>>>> a5fa6f4a

        scope_plot_items = [
            self.graphics_view.addPlot(row=i, col=j) for i in range(2) for j in range(2)
        ]
        # Maximise space utilisation.
        self.graphics_view.ci.layout.setContentsMargins(0, 0, 0, 0)
        self.graphics_view.ci.layout.setSpacing(0)
        self.graphics_view.centralWidget.setBorder(width=GRAPHICSLAYOUT_BORDER_WIDTH)

        # Use legend instead of title to save space.
        legends = [plt.addLegend(offset=LEGEND_OFFSET) for plt in scope_plot_items]
        # Create the objects holding the data to plot.
        self._scope_plot_data_items = [plt.plot() for plt in scope_plot_items]
        for legend, item, title in zip(legends, self._scope_plot_data_items,
                                       parser.StreamData._fields):
            legend.addItem(item, title)

        # Maps `self.en_fft_box.isChecked()` to a dictionary of axis settings.
        self.scope_config = [{
            True: {
                "ylabel": f"ASD / ({unit}/sqrt(Hz))",
                "xlabel": "Frequency / kHz",
                "log": [True, True],
                "xrange": self.DEFAULT_FFT_X_RANGE,
                "yrange": self.DEFAULT_FFT_Y_RANGE,
            },
            False: {
                "ylabel": f"Amplitude / {unit}",
                "xlabel": "Time / ms",
                "log": [False, False],
                "xrange": self.DEFAULT_FFT_X_RANGE,
                "yrange": self.DEFAULT_Y_RANGE,
            },
        } for unit in parser.units()]

        def update_axes(button_checked):
            for (i, plt) in enumerate(scope_plot_items):
                cfg = self.scope_config[i][bool(button_checked)]
                plt.setLogMode(*cfg["log"])
                plt.setRange(xRange=cfg["xrange"], yRange=cfg["yrange"], update=False)
                plt.setLabels(left=cfg["ylabel"], bottom=cfg["xlabel"])

        self.buf_len = int(MAX_BUFFER_PERIOD / self.sample_period)
        self.sample_times = np.linspace(-self.buf_len * self.sample_period, 0,
                                        self.buf_len) / SCOPE_TIME_SCALE
        self.hamming = np.hamming(self.buf_len)
        self.spectrum_frequencies = np.linspace(
            0, 0.5 / self.sample_period, floor((self.buf_len + 1) / 2)) * SCOPE_TIME_SCALE

        self.en_fft_box.stateChanged.connect(update_axes)
        update_axes(self.en_fft_box.isChecked())

    def update(self, payload: CallbackPayload):
        """Callback for the stream thread"""
        message = "Speed: {:.2f} MB/s ({:.3f} % batches lost)".format(
            payload.download / 1e6, 100 * payload.loss)
        self.status_line.setText(message)

        data_to_show = payload.values
        for plot, data in zip(self._scope_plot_data_items, data_to_show):
            plot.setData(*data)

    def precondition_data(self):
        """Transforms data into payload values recognised by `update()`"""

        def _preconditioner(data: Iterable):
            if self.en_fft_box.isChecked():
                return [
                    (self.spectrum_frequencies, np.abs(np.fft.rfft(buf * self.hamming)) *
                     np.sqrt(2 * self.sample_period / self.buf_len)) for buf in data
                ]
            else:
                return [(self.sample_times, buf) for buf in data]

        return _preconditioner<|MERGE_RESOLUTION|>--- conflicted
+++ resolved
@@ -26,15 +26,11 @@
         ui_path = os.path.join(os.path.dirname(os.path.realpath(__file__)), "scope.ui")
         uic.loadUi(ui_path, self)
 
-<<<<<<< HEAD
-        self.parser = parser
-=======
         self.stream_parser = parser
         self.sample_period = sample_period
         self.update_period = update_period
 
         self.DEFAULT_FFT_X_RANGE = (-0.5, -np.log10(0.5 * SCOPE_TIME_SCALE / sample_period))
->>>>>>> a5fa6f4a
 
         scope_plot_items = [
             self.graphics_view.addPlot(row=i, col=j) for i in range(2) for j in range(2)
