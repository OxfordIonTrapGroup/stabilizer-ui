from __future__ import annotations
import asyncio
import time
import threading
import queue
import logging
from collections import deque, namedtuple
from typing import Callable

from . import MAX_BUFFER_PERIOD
from ..ui_mqtt_bridge import NetworkAddress

from stabilizer.stream import StabilizerStream, Parser, wrap
import numpy as np

<<<<<<< HEAD

logger = logging.getLogger(__name__)

# Order is consistent with `AdcDac.to_mu()`.
# StreamData = namedtuple("StreamData", "ADC0 ADC1 DAC0 DAC1")
=======
>>>>>>> a5fa6f4a

CallbackPayload = namedtuple("CallbackPayload", "values download loss")


class StreamThread:

<<<<<<< HEAD
    def __init__(
            self,
            ui_callback: Callable,
            precondition_data: Callable,
            callback_interval: float,
            stream_target_queue: queue.Queue[NetworkAddress],
            broker_address: NetworkAddress,
            parser: Parser,
            main_event_loop: asyncio.AbstractEventLoop,
            max_buffer_period: float = MAX_BUFFER_PERIOD):
        maxlen = int(max_buffer_period / SAMPLE_PERIOD)
=======
    def __init__(self,
                 ui_callback: Callable,
                 fftScopeWidget: FftScope,
                 stream_target: NetworkAddress,
                 broker_address: NetworkAddress,
                 main_event_loop: asyncio.AbstractEventLoop,
                 max_buffer_period: float = MAX_BUFFER_PERIOD
                 ):

        parser = fftScopeWidget.stream_parser
        precondition_data = fftScopeWidget.precondition_data()
        callback_interval = fftScopeWidget.update_period
        maxlen = int(max_buffer_period / fftScopeWidget.sample_period)
>>>>>>> a5fa6f4a

        self._terminate = threading.Event()
        self._thread = threading.Thread(
            target=stream_worker,
            args=(
                ui_callback,
                parser,
                precondition_data,
                callback_interval,
                stream_target_queue,
                broker_address,
                main_event_loop,
                self._terminate,
                maxlen,
            ),
        )

    def start(self):
        self._thread.start()

    def close(self):
        self._terminate.set()
        self._thread.join()


_StatPoint = namedtuple("_StatPoint", "time received lost bytes")


class StreamStats:
    """Moving average stream statistics

    :param maxlen: The number of retained historic points.
        Typically, there are 4000 updates per second.
    """

    def __init__(self, maxlen=4000):
        self._expect = None
        self._stat = deque(maxlen=maxlen)
        self._stat.append(_StatPoint(time.monotonic_ns(), 0, 0, 0))

    def update(self, frame: Parser):
        sequence = frame.header.sequence
        lost = 0 if self._expect is None else wrap(sequence - self._expect)
        batch_count = frame.header.batches
        self._expect = wrap(sequence + batch_count)
        bytes = frame.size()

        self._stat.append(_StatPoint(time.monotonic_ns(), batch_count, lost, bytes))

    @property
    def download(self):
        """Bytes per second"""
        duration = (self._stat[-1].time - self._stat[0].time + 1) / 1e9
        bytes = np.sum(s.bytes for s in self._stat)
        return bytes / duration

    @property
    def loss(self):
        """Fraction of batches lost"""
        received, lost = np.sum([[s.received, s.lost] for s in self._stat], axis=0)
        sent = received + lost
        return lost / sent if sent else 1


def stream_worker(
    ui_callback: Callable,
    parser: Parser,
    precondition_data: Callable,
    callback_interval: float,
    stream_target_queue: queue.Queue[NetworkAddress],
    broker_address: NetworkAddress,
    main_loop: asyncio.AbstractEventLoop,
    terminate: threading.Event,
    maxlen: int,
):
    """This function doesn't run in the main thread!

    The default loop on Windows doesn't support UDP!
    Also, it is not possible to change the Qt event loop. Therefore, we
    have to handle the stream in a separate thread running this function.
    """

    buffer = [deque(np.zeros(maxlen), maxlen=maxlen) for _ in range(parser.n_sources)]
    stat = StreamStats()

    async def handle_stream():
        """This coroutine doesn't run in the main thread's loop!"""
        logger.info("TEMP: entered handle_stream coroutine")
        stream_target = await stream_target_queue.get_threadsafe()
        logger.info("TEMP: blocking get in stream worker")
        logger.info(f"TEMP: queue id in stream thread: {id(stream_target_queue)}")
        stream_target_queue.task_done()

        logger.info("TEMP: blocking await done in stream worker")

        transport, stream = await StabilizerStream.open(stream_target.get_ip(),
                                                        stream_target.port,
                                                        broker_address.get_ip(), [parser],
                                                        maxsize=1)

        allocated_stream_port = transport.get_extra_info("sockname")[1]
        stream_target = NetworkAddress(stream_target.ip, allocated_stream_port)

        logger.info("TEMP: Sending stream target to main thread")
        await stream_target_queue.put_threadsafe(stream_target)
        # Wait for main thread to read the port
        logger.info("TEMP: Waiting for main thread to read the port")
        await stream_target_queue.join_threadsafe()
        logger.info("TEMP: Done waiting for main thread to read the port")

        try:
            while not terminate.is_set():
                frame = await stream.queue.get()
                stat.update(frame)
                for buf, values in zip(buffer, frame.to_si()):
                    buf.extend(values)
        finally:
            transport.close()

    async def handle_callback():
        """This coroutine doesn't run in the main thread's loop!"""
        logger.info("TEMP: entered handle_callback coroutine")
        while not terminate.is_set():
            while not all(map(len, buffer)):
                await asyncio.sleep(callback_interval)

            payload = CallbackPayload(
                precondition_data(parser.StreamData(*buffer)),
                stat.download,
                stat.loss,
            )

            main_loop.call_soon_threadsafe(ui_callback, payload)
            # Do not overload the main thread!
            await asyncio.sleep(callback_interval)

    async def _wait_for_main_loop():
        """Wait until main loop is running (can only return if it is running)
        This coroutine runs in the main thread's loop.
        """
        return True

    logger.info("TEMP: Starting stream worker")
    # Wait for the future to return.
    asyncio.run_coroutine_threadsafe(_wait_for_main_loop(), main_loop).result()

    new_loop = asyncio.SelectorEventLoop()
    # Setting the event loop here only applies locally to this thread.
    asyncio.set_event_loop(new_loop)

    logger.info("TEMP: Gathering coros")

    tasks = asyncio.gather(handle_callback(), handle_stream())
    new_loop.run_until_complete(tasks)
    new_loop.close()<|MERGE_RESOLUTION|>--- conflicted
+++ resolved
@@ -2,7 +2,6 @@
 import asyncio
 import time
 import threading
-import queue
 import logging
 from collections import deque, namedtuple
 from typing import Callable
@@ -13,37 +12,16 @@
 from stabilizer.stream import StabilizerStream, Parser, wrap
 import numpy as np
 
-<<<<<<< HEAD
-
-logger = logging.getLogger(__name__)
-
-# Order is consistent with `AdcDac.to_mu()`.
-# StreamData = namedtuple("StreamData", "ADC0 ADC1 DAC0 DAC1")
-=======
->>>>>>> a5fa6f4a
 
 CallbackPayload = namedtuple("CallbackPayload", "values download loss")
 
 
 class StreamThread:
 
-<<<<<<< HEAD
-    def __init__(
-            self,
-            ui_callback: Callable,
-            precondition_data: Callable,
-            callback_interval: float,
-            stream_target_queue: queue.Queue[NetworkAddress],
-            broker_address: NetworkAddress,
-            parser: Parser,
-            main_event_loop: asyncio.AbstractEventLoop,
-            max_buffer_period: float = MAX_BUFFER_PERIOD):
-        maxlen = int(max_buffer_period / SAMPLE_PERIOD)
-=======
     def __init__(self,
                  ui_callback: Callable,
                  fftScopeWidget: FftScope,
-                 stream_target: NetworkAddress,
+                 stream_target_queue: asyncio.Queue[NetworkAddress],
                  broker_address: NetworkAddress,
                  main_event_loop: asyncio.AbstractEventLoop,
                  max_buffer_period: float = MAX_BUFFER_PERIOD
@@ -53,7 +31,6 @@
         precondition_data = fftScopeWidget.precondition_data()
         callback_interval = fftScopeWidget.update_period
         maxlen = int(max_buffer_period / fftScopeWidget.sample_period)
->>>>>>> a5fa6f4a
 
         self._terminate = threading.Event()
         self._thread = threading.Thread(
